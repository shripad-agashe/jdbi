/*
 * Licensed under the Apache License, Version 2.0 (the "License");
 * you may not use this file except in compliance with the License.
 * You may obtain a copy of the License at
 *
 * http://www.apache.org/licenses/LICENSE-2.0
 *
 * Unless required by applicable law or agreed to in writing, software
 * distributed under the License is distributed on an "AS IS" BASIS,
 * WITHOUT WARRANTIES OR CONDITIONS OF ANY KIND, either express or implied.
 * See the License for the specific language governing permissions and
 * limitations under the License.
 */
package org.jdbi.v3.sqlobject;

import java.lang.reflect.Parameter;
import java.lang.reflect.Type;
import java.util.Iterator;

import org.jdbi.v3.PreparedBatchPart;
import org.jdbi.v3.SQLStatement;
import org.jdbi.v3.Types;

class DefaultObjectBinder implements Binder<Bind, Object>
{
    private final int paramIndex;

    DefaultObjectBinder()
    {
        this(-1); // TODO 3: this sucks, if you @Bind with default settings, you lose position info
    }

    DefaultObjectBinder(int paramIndex)
    {
        this.paramIndex = paramIndex;
    }

    @Override
    public void bind(SQLStatement<?> q, Parameter param, Bind b, Object arg)
    {
        final String bindName;
        if (b == null || b.value().equals(Bind.USE_PARAM_NAME)) {
            if (param.isNamePresent()) {
                bindName = param.getName();
            } else {
                throw new UnsupportedOperationException("A parameter was not given a name, "
                        + "and parameter name data is not present in the class file, for: "
                        + param.getDeclaringExecutable() + " :: " + param);
            }
        } else {
            bindName = b.value();
        }

        Type type = param.getParameterizedType();

<<<<<<< HEAD
        if (q instanceof PreparedBatchPart) {
            // FIXME BatchHandler should extract the iterable/iterator element type and pass it to the binder
            Class<?> erasedType = Types.getErasedType(type);
            if (Iterable.class.isAssignableFrom(erasedType)) {
                type = Types.findGenericParameter(type, Iterable.class).get();
            }
            else if (Iterator.class.isAssignableFrom(erasedType)) {
                type = Types.findGenericParameter(type, Iterator.class).get();
            }
        }

        q.dynamicBind(type, paramIndex, arg);
        q.dynamicBind(type, bindName, arg);
=======
        q.bindByType(paramIndex, arg, type);
        q.bindByType(bindName, arg, type);
>>>>>>> 8a5b6304
    }
}<|MERGE_RESOLUTION|>--- conflicted
+++ resolved
@@ -53,7 +53,6 @@
 
         Type type = param.getParameterizedType();
 
-<<<<<<< HEAD
         if (q instanceof PreparedBatchPart) {
             // FIXME BatchHandler should extract the iterable/iterator element type and pass it to the binder
             Class<?> erasedType = Types.getErasedType(type);
@@ -65,11 +64,7 @@
             }
         }
 
-        q.dynamicBind(type, paramIndex, arg);
-        q.dynamicBind(type, bindName, arg);
-=======
         q.bindByType(paramIndex, arg, type);
         q.bindByType(bindName, arg, type);
->>>>>>> 8a5b6304
     }
 }