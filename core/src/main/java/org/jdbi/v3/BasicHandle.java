/*
 * Licensed under the Apache License, Version 2.0 (the "License");
 * you may not use this file except in compliance with the License.
 * You may obtain a copy of the License at
 *
 * http://www.apache.org/licenses/LICENSE-2.0
 *
 * Unless required by applicable law or agreed to in writing, software
 * distributed under the License is distributed on an "AS IS" BASIS,
 * WITHOUT WARRANTIES OR CONDITIONS OF ANY KIND, either express or implied.
 * See the License for the specific language governing permissions and
 * limitations under the License.
 */
package org.jdbi.v3;

import java.sql.Connection;
import java.sql.SQLException;
import java.util.Collections;
import java.util.HashMap;
import java.util.List;
import java.util.Map;

import org.jdbi.v3.exceptions.UnableToCloseResourceException;
import org.jdbi.v3.exceptions.UnableToManipulateTransactionIsolationLevelException;
import org.jdbi.v3.tweak.ArgumentFactory;
import org.jdbi.v3.tweak.ResultColumnMapper;
import org.jdbi.v3.tweak.ResultSetMapper;
import org.jdbi.v3.tweak.StatementBuilder;
import org.jdbi.v3.tweak.StatementCustomizer;
import org.jdbi.v3.tweak.StatementLocator;
import org.jdbi.v3.tweak.StatementRewriter;
import org.jdbi.v3.tweak.TransactionHandler;
import org.jdbi.v3.tweak.CollectorFactory;
import org.slf4j.Logger;
import org.slf4j.LoggerFactory;

class BasicHandle implements Handle
{
    private static final Logger LOG = LoggerFactory.getLogger(BasicHandle.class);

    private StatementRewriter statementRewriter;
    private StatementLocator  statementLocator;
    private TimingCollector   timingCollector;
    private StatementBuilder  statementBuilder;

    private boolean closed = false;

    private final Map<String, Object>      globalStatementAttributes;
    private final MappingRegistry          mappingRegistry;
    private final CollectorFactoryRegistry collectorFactoryRegistry;
    private final ArgumentRegistry argumentRegistry;
    private final TransactionHandler       transactions;
    private final Connection               connection;


    BasicHandle(TransactionHandler transactions,
                StatementLocator statementLocator,
                StatementBuilder preparedStatementCache,
                StatementRewriter statementRewriter,
                Connection connection,
                Map<String, Object> globalStatementAttributes,
                TimingCollector timingCollector,
                MappingRegistry mappingRegistry,
                ArgumentRegistry argumentRegistry,
                CollectorFactoryRegistry collectorFactoryRegistry)
    {
        this.statementBuilder = preparedStatementCache;
        this.statementRewriter = statementRewriter;
        this.transactions = transactions;
        this.connection = connection;
        this.statementLocator = statementLocator;
        this.timingCollector = timingCollector;
        this.mappingRegistry = mappingRegistry;
        this.argumentRegistry = argumentRegistry;
        this.globalStatementAttributes = new HashMap<String, Object>();
        this.globalStatementAttributes.putAll(globalStatementAttributes);
        this.collectorFactoryRegistry = collectorFactoryRegistry.createChild();
    }

    @Override
    public Query<Map<String, Object>> createQuery(String sql)
    {
        MappingRegistry queryRegistry = MappingRegistry.copyOf(this.mappingRegistry);
        ArgumentRegistry queryArgumentRegistry = argumentRegistry.createChild();
        CollectorFactoryRegistry queryCollectors = collectorFactoryRegistry.createChild();
        return new Query<>(
                new Binding(),
                new DefaultMapper(),
                statementLocator,
                statementRewriter,
                this,
                statementBuilder,
                sql,
                new ConcreteStatementContext(globalStatementAttributes, queryRegistry, queryArgumentRegistry, queryCollectors),
                timingCollector,
                Collections.<StatementCustomizer>emptyList(),
                queryRegistry,
                queryArgumentRegistry,
                queryCollectors);
    }

    /**
     * Get the JDBC Connection this Handle uses
     *
     * @return the JDBC Connection this Handle uses
     */
    @Override
    public Connection getConnection()
    {
        return this.connection;
    }

    @Override
    public void close()
    {
        if (!closed) {
            try {
                statementBuilder.close(getConnection());
            } finally {
                try {
                    connection.close();
                }
                catch (SQLException e) {
                    throw new UnableToCloseResourceException("Unable to close Connection", e);
                } finally {
                    LOG.trace("Handle [{}] released", this);
                    closed = true;
                }
            }
        }
    }

    boolean isClosed()
    {
        return closed;
    }

    @Override
    public void define(String key, Object value)
    {
        this.globalStatementAttributes.put(key, value);
    }

    /**
     * Start a transaction
     */
    @Override
    public Handle begin()
    {
        transactions.begin(this);
        LOG.trace("Handle [{}] begin transaction", this);
        return this;
    }

    /**
     * Commit a transaction
     */
    @Override
    public Handle commit()
    {
        final long start = System.nanoTime();
        transactions.commit(this);
        LOG.trace("Handle [{}] commit transaction in {}ms", this, (System.nanoTime() - start) / 1000000L);
        return this;
    }

    /**
     * Rollback a transaction
     */
    @Override
    public Handle rollback()
    {
        final long start = System.nanoTime();
        transactions.rollback(this);
        LOG.trace("Handle [{}] rollback transaction in {}ms", this, ((System.nanoTime() - start) / 1000000L));
        return this;
    }

    /**
     * Create a transaction checkpoint (savepoint in JDBC terminology) with the name provided.
     *
     * @param name The name of the checkpoint
     *
     * @return The same handle
     */
    @Override
    public Handle checkpoint(String name)
    {
        transactions.checkpoint(this, name);
        LOG.trace("Handle [{}] checkpoint \"{}\"", this, name);
        return this;
    }

    /**
     * Release the named checkpoint, making rollback to it not possible.
     *
     * @return The same handle
     */
    @Override
    public Handle release(String checkpointName)
    {
        transactions.release(this, checkpointName);
        LOG.trace("Handle [{}] release checkpoint \"{}\"", this, checkpointName);
        return this;
    }

    @Override
    public void setStatementBuilder(StatementBuilder builder)
    {
        this.statementBuilder = builder;
    }

    @Override
    public void setTimingCollector(final TimingCollector timingCollector)
    {
        if (timingCollector == null) {
            this.timingCollector = TimingCollector.NOP_TIMING_COLLECTOR;
        }
        else {
            this.timingCollector = timingCollector;
        }
    }


    /**
     * Rollback a transaction to a named checkpoint
     *
     * @param checkpointName the name of the checkpoint, previously declared with {@see Handle#checkpoint}
     */
    @Override
    public Handle rollback(String checkpointName)
    {
        final long start = System.nanoTime();
        transactions.rollback(this, checkpointName);
        LOG.trace("Handle [{}] rollback to checkpoint \"{}\" in {}ms", this, checkpointName, ((System.nanoTime() - start) / 1000000L));
        return this;
    }

    @Override
    public boolean isInTransaction()
    {
        return transactions.isInTransaction(this);
    }

    @Override
    public Update createStatement(String sql)
    {
<<<<<<< HEAD
        ArgumentRegistry updateArgumentRegistry = argumentRegistry.createChild();
=======
        Foreman updateForeman = foreman.createChild();
        MappingRegistry updateMappingRegistry = MappingRegistry.copyOf(this.mappingRegistry);
>>>>>>> 9f5749e2
        CollectorFactoryRegistry updateCollectors = collectorFactoryRegistry.createChild();
        return new Update(this,
                          statementLocator,
                          statementRewriter,
                          statementBuilder,
                          sql,
<<<<<<< HEAD
                          new ConcreteStatementContext(globalStatementAttributes, MappingRegistry.copyOf(mappingRegistry), updateArgumentRegistry, updateCollectors),
                          timingCollector,
                          updateArgumentRegistry,
=======
                          new ConcreteStatementContext(globalStatementAttributes, updateMappingRegistry, updateForeman, updateCollectors),
                          timingCollector,
                          updateForeman,
                          updateMappingRegistry,
>>>>>>> 9f5749e2
                          updateCollectors);
    }

    @Override
    public Call createCall(String sql)
    {
        ArgumentRegistry callArgumentRegistry = argumentRegistry.createChild();
        CollectorFactoryRegistry callCollectors = collectorFactoryRegistry.createChild();
        return new Call(this,
                        statementLocator,
                        statementRewriter,
                        statementBuilder,
                        sql,
                        new ConcreteStatementContext(globalStatementAttributes, MappingRegistry.copyOf(mappingRegistry), callArgumentRegistry, callCollectors),
                        timingCollector,
                        Collections.<StatementCustomizer>emptyList(),
                        callArgumentRegistry,
                        callCollectors);
    }

    @Override
    public int insert(String sql, Object... args)
    {
        return update(sql, args);
    }

    @Override
    public int update(String sql, Object... args)
    {
        Update stmt = createStatement(sql);
        int position = 0;
        for (Object arg : args) {
            stmt.bind(position++, arg);
        }
        return stmt.execute();
    }

    @Override
    public PreparedBatch prepareBatch(String sql)
    {
<<<<<<< HEAD
        ArgumentRegistry batchArgumentRegistry = argumentRegistry.createChild();
=======
        Foreman batchForeman = foreman.createChild();
        MappingRegistry batchMappingRegistry = MappingRegistry.copyOf(mappingRegistry);
>>>>>>> 9f5749e2
        CollectorFactoryRegistry batchCollectors = collectorFactoryRegistry.createChild();
        return new PreparedBatch(statementLocator,
                                 statementRewriter,
                                 this,
                                 statementBuilder,
                                 sql,
<<<<<<< HEAD
                                 new ConcreteStatementContext(globalStatementAttributes, MappingRegistry.copyOf(mappingRegistry), batchArgumentRegistry, batchCollectors),
                                 timingCollector,
                                 Collections.<StatementCustomizer>emptyList(),
                                 batchArgumentRegistry,
=======
                                 new ConcreteStatementContext(globalStatementAttributes, batchMappingRegistry, batchForeman, batchCollectors),
                                 timingCollector,
                                 Collections.<StatementCustomizer>emptyList(),
                                 batchForeman,
                                 batchMappingRegistry,
>>>>>>> 9f5749e2
                                 batchCollectors);
    }

    @Override
    public Batch createBatch()
    {
        ArgumentRegistry batchArgumentRegistry = argumentRegistry.createChild();
        return new Batch(this.statementRewriter,
                         this.connection,
                         new ConcreteStatementContext(globalStatementAttributes, MappingRegistry.copyOf(mappingRegistry), batchArgumentRegistry, collectorFactoryRegistry.createChild()),
                         timingCollector,
                         batchArgumentRegistry);
    }

    @Override
    public <ReturnType> ReturnType inTransaction(TransactionCallback<ReturnType> callback)
    {
        return transactions.inTransaction(this, callback);
    }

    @Override
    public void useTransaction(final TransactionConsumer callback)
    {
        transactions.inTransaction(this, (handle, status) -> {
            callback.useTransaction(handle, status);
            return null;
        });
    }

    @Override
    public <ReturnType> ReturnType inTransaction(TransactionIsolationLevel level,
                                                 TransactionCallback<ReturnType> callback)
    {
        final TransactionIsolationLevel initial = getTransactionIsolationLevel();
        boolean failed = true;
        try {
            setTransactionIsolation(level);

            ReturnType result = transactions.inTransaction(this, level, callback);
            failed = false;

            return result;
        }
        finally {
            try {
                setTransactionIsolation(initial);
            }
            catch (RuntimeException e) {
                if (! failed) {
                    throw e;
                }

                // Ignore, there was already an exceptional condition and we don't want to clobber it.
            }
        }
    }

    @Override
    public void useTransaction(TransactionIsolationLevel level, final TransactionConsumer callback)
    {
        inTransaction(level, (handle, status) -> {
            callback.useTransaction(handle, status);
            return null;
        });
    }

    @Override
    public List<Map<String, Object>> select(String sql, Object... args)
    {
        Query<Map<String, Object>> query = this.createQuery(sql);
        int position = 0;
        for (Object arg : args) {
            query.bind(position++, arg);
        }
        return query.list();
    }

    @Override
    public void setStatementLocator(StatementLocator locator)
    {
        this.statementLocator = locator;
    }

    @Override
    public void setStatementRewriter(StatementRewriter rewriter)
    {
        this.statementRewriter = rewriter;
    }

    @Override
    public Script createScript(String name)
    {
        return new Script(this, statementLocator, name,
                new ConcreteStatementContext(
                        globalStatementAttributes,
                        MappingRegistry.copyOf(mappingRegistry),
                        argumentRegistry.createChild(),
                        collectorFactoryRegistry.createChild()));
    }

    @Override
    public void execute(String sql, Object... args)
    {
        this.update(sql, args);
    }

    @Override
    public void registerMapper(ResultSetMapper<?> mapper)
    {
        mappingRegistry.addMapper(mapper);
    }

    @Override
    public void registerMapper(ResultSetMapperFactory factory)
    {
        mappingRegistry.addMapper(factory);
    }

    @Override
    public void registerColumnMapper(ResultColumnMapper<?> mapper) {
        mappingRegistry.addColumnMapper(mapper);
    }

    @Override
    public void registerColumnMapper(ResultColumnMapperFactory factory) {
        mappingRegistry.addColumnMapper(factory);
    }

    @Override
    public <SqlObjectType> SqlObjectType attach(Class<SqlObjectType> sqlObjectType)
    {
        return SqlObjectBuilderBridge.attach(this, sqlObjectType);
    }

    @Override
    public void setTransactionIsolation(TransactionIsolationLevel level)
    {
        setTransactionIsolation(level.intValue());
    }

    @Override
    public void setTransactionIsolation(int level)
    {
        try {
            if (connection.getTransactionIsolation() == level) {
                // already set, noop
                return;
            }
            connection.setTransactionIsolation(level);
        }
        catch (SQLException e) {
            throw new UnableToManipulateTransactionIsolationLevelException(level, e);
        }
    }

    @Override
    public TransactionIsolationLevel getTransactionIsolationLevel()
    {
        try {
            return TransactionIsolationLevel.valueOf(connection.getTransactionIsolation());
        }
        catch (SQLException e) {
            throw new UnableToManipulateTransactionIsolationLevelException("unable to access current setting", e);
        }
    }

    @Override
    public void registerArgumentFactory(ArgumentFactory argumentFactory)
    {
        this.argumentRegistry.register(argumentFactory);
    }

    @Override
    public void registerCollectorFactory(CollectorFactory factory) {
        this.collectorFactoryRegistry.register(factory);
    }
}<|MERGE_RESOLUTION|>--- conflicted
+++ resolved
@@ -245,28 +245,18 @@
     @Override
     public Update createStatement(String sql)
     {
-<<<<<<< HEAD
         ArgumentRegistry updateArgumentRegistry = argumentRegistry.createChild();
-=======
-        Foreman updateForeman = foreman.createChild();
         MappingRegistry updateMappingRegistry = MappingRegistry.copyOf(this.mappingRegistry);
->>>>>>> 9f5749e2
         CollectorFactoryRegistry updateCollectors = collectorFactoryRegistry.createChild();
         return new Update(this,
                           statementLocator,
                           statementRewriter,
                           statementBuilder,
                           sql,
-<<<<<<< HEAD
-                          new ConcreteStatementContext(globalStatementAttributes, MappingRegistry.copyOf(mappingRegistry), updateArgumentRegistry, updateCollectors),
+                          new ConcreteStatementContext(globalStatementAttributes, updateMappingRegistry, updateArgumentRegistry, updateCollectors),
                           timingCollector,
                           updateArgumentRegistry,
-=======
-                          new ConcreteStatementContext(globalStatementAttributes, updateMappingRegistry, updateForeman, updateCollectors),
-                          timingCollector,
-                          updateForeman,
                           updateMappingRegistry,
->>>>>>> 9f5749e2
                           updateCollectors);
     }
 
@@ -307,30 +297,19 @@
     @Override
     public PreparedBatch prepareBatch(String sql)
     {
-<<<<<<< HEAD
         ArgumentRegistry batchArgumentRegistry = argumentRegistry.createChild();
-=======
-        Foreman batchForeman = foreman.createChild();
         MappingRegistry batchMappingRegistry = MappingRegistry.copyOf(mappingRegistry);
->>>>>>> 9f5749e2
         CollectorFactoryRegistry batchCollectors = collectorFactoryRegistry.createChild();
         return new PreparedBatch(statementLocator,
                                  statementRewriter,
                                  this,
                                  statementBuilder,
                                  sql,
-<<<<<<< HEAD
-                                 new ConcreteStatementContext(globalStatementAttributes, MappingRegistry.copyOf(mappingRegistry), batchArgumentRegistry, batchCollectors),
+                                 new ConcreteStatementContext(globalStatementAttributes, batchMappingRegistry, batchArgumentRegistry, batchCollectors),
                                  timingCollector,
                                  Collections.<StatementCustomizer>emptyList(),
                                  batchArgumentRegistry,
-=======
-                                 new ConcreteStatementContext(globalStatementAttributes, batchMappingRegistry, batchForeman, batchCollectors),
-                                 timingCollector,
-                                 Collections.<StatementCustomizer>emptyList(),
-                                 batchForeman,
                                  batchMappingRegistry,
->>>>>>> 9f5749e2
                                  batchCollectors);
     }
 
