/*
 * Licensed under the Apache License, Version 2.0 (the "License");
 * you may not use this file except in compliance with the License.
 * You may obtain a copy of the License at
 *
 * http://www.apache.org/licenses/LICENSE-2.0
 *
 * Unless required by applicable law or agreed to in writing, software
 * distributed under the License is distributed on an "AS IS" BASIS,
 * WITHOUT WARRANTIES OR CONDITIONS OF ANY KIND, either express or implied.
 * See the License for the specific language governing permissions and
 * limitations under the License.
 */
package org.jdbi.v3.core.mapper.reflect;

import java.beans.ConstructorProperties;
import java.lang.annotation.Annotation;
import java.lang.reflect.Constructor;
import java.lang.reflect.Parameter;
import java.sql.ResultSet;
import java.sql.SQLException;
import java.util.ArrayList;
import java.util.List;
import java.util.Map;
import java.util.Optional;
import java.util.OptionalInt;
import java.util.concurrent.ConcurrentHashMap;
import java.util.stream.Stream;
import org.jdbi.v3.core.mapper.Nested;
import org.jdbi.v3.core.mapper.RowMapper;
import org.jdbi.v3.core.mapper.RowMapperFactory;
import org.jdbi.v3.core.mapper.SingleColumnMapper;
import org.jdbi.v3.core.qualifier.QualifiedType;
import org.jdbi.v3.core.statement.StatementContext;
import org.jdbi.v3.lib.internal.org_jooq.jool_java_8.v0_9_14.Unchecked;

import static org.jdbi.v3.core.mapper.reflect.JdbiConstructors.findFactoryFor;
import static org.jdbi.v3.core.mapper.reflect.ReflectionMapperUtil.anyColumnsStartWithPrefix;
import static org.jdbi.v3.core.mapper.reflect.ReflectionMapperUtil.findColumnIndex;
import static org.jdbi.v3.core.mapper.reflect.ReflectionMapperUtil.getColumnNames;
import static org.jdbi.v3.core.qualifier.Qualifiers.getQualifiers;

/**
 * A row mapper which maps the fields in a result set into a constructor. The default implementation will perform a
 * case insensitive mapping between the constructor parameter names and the column labels,
 * also considering camel-case to underscores conversion.
 * <p>
 * This mapper respects {@link Nested} annotations on constructor parameters.
 * <p>
 * Constructor parameters annotated as {@code @Nullable} may be omitted from the result set without
 * error. Any annotation named "Nullable" is respected--nay, worshipped--no matter which package it is from.
 */
public class ConstructorMapper<T> implements RowMapper<T> {
    private static final String DEFAULT_PREFIX = "";

    private static final String UNMATCHED_CONSTRUCTOR_PARAMETERS =
        "Instance factory '%s' could not match any parameter to any columns in the result set. "
            + "Verify that the Java compiler is configured to emit parameter names, "
            + "that your result set has the columns expected, annotate the "
            + "parameter names explicitly with @ColumnName, or annotate nullable parameters as @Nullable";

    private static final String UNMATCHED_CONSTRUCTOR_PARAMETER =
        "Instance factory '%s' parameter '%s' has no matching columns in the result set. "
            + "Verify that the Java compiler is configured to emit parameter names, "
            + "that your result set has the columns expected, annotate the "
            + "parameter names explicitly with @ColumnName, or annotate nullable parameters as @Nullable";

    private static final String UNMATCHED_COLUMNS_STRICT =
        "Mapping instance factory %s could not match parameters for columns: %s";

    private static final String MISSING_COLUMN_MAPPER =
        "Could not find column mapper for type '%s' of parameter '%s' for instance factory '%s'";

    /**
     * Use the only declared constructor to map a class.
     *
     * @param clazz the class to find a constructor of
     * @return the factory
     */
    public static RowMapperFactory factory(Class<?> clazz) {
        return RowMapperFactory.of(clazz, ConstructorMapper.of(clazz));
    }

    /**
     * Use the only declared constructor to map a class.
     *
     * @param clazz the class to find a constructor of
     * @param prefix a prefix for the parameter names
     * @return the factory
     */
    public static RowMapperFactory factory(Class<?> clazz, String prefix) {
        return RowMapperFactory.of(clazz, ConstructorMapper.of(clazz, prefix));
    }

    /**
     * Use a {@code Constructor<T>} to map its declaring type.
     *
     * @param constructor the constructor to invoke
     * @return the factory
     */
    public static RowMapperFactory factory(Constructor<?> constructor) {
        return RowMapperFactory.of(constructor.getDeclaringClass(), ConstructorMapper.of(constructor));
    }

    /**
     * Use a {@code Constructor<T>} to map its declaring type.
     *
     * @param constructor the constructor to invoke
     * @param prefix a prefix to the constructor parameter names
     * @return the factory
     */
    public static RowMapperFactory factory(Constructor<?> constructor, String prefix) {
        return RowMapperFactory.of(constructor.getDeclaringClass(), ConstructorMapper.of(constructor, prefix));
    }

    /**
     * Return a ConstructorMapper for the given type.
     *
     * @param <T>  the type to map
     * @param type the mapped type
     * @return the mapper
     */
    public static <T> RowMapper<T> of(Class<T> type) {
        return ConstructorMapper.of(type, DEFAULT_PREFIX);
    }

    /**
     * Return a ConstructorMapper for the given type and prefix.
     *
     * @param <T>    the type to map
     * @param type   the mapped type
     * @param prefix the column name prefix
     * @return the mapper
     */
    public static <T> RowMapper<T> of(Class<T> type, String prefix) {
        return new ConstructorMapper<>(findFactoryFor(type), prefix);
    }

    /**
     * Return a ConstructorMapper using the given constructor
     *
     * @param <T> the type to map
     * @param constructor the constructor to be used in mapping
     * @return the mapper
     */
    public static <T> RowMapper<T> of(Constructor<T> constructor) {
        return ConstructorMapper.of(constructor, DEFAULT_PREFIX);
    }

    /**
     * Instantiate a ConstructorMapper using the given constructor and prefix
     *
     * @param <T> the type to map
     * @param constructor the constructor to be used in mapping
     * @param prefix      the column name prefix
     * @return the mapper
     */
    public static <T> RowMapper<T> of(Constructor<T> constructor, String prefix) {
        return new ConstructorMapper<>(new ConstructorInstanceFactory<>(constructor), prefix);
    }

    private final InstanceFactory<T> factory;
    private final String prefix;
    private final ConstructorProperties constructorProperties;
    private final Map<Parameter, ConstructorMapper<?>> nestedMappers = new ConcurrentHashMap<>();

    private ConstructorMapper(InstanceFactory<T> factory, String prefix) {
        this.factory = factory;
        this.prefix = prefix.toLowerCase();
        this.constructorProperties = factory.getAnnotation(ConstructorProperties.class);
    }

    @Override
    public T map(ResultSet rs, StatementContext ctx) throws SQLException {
        return specialize(rs, ctx).map(rs, ctx);
    }

    @Override
    public RowMapper<T> specialize(ResultSet rs, StatementContext ctx) throws SQLException {
        final List<String> columnNames = getColumnNames(rs);
        final List<ColumnNameMatcher> columnNameMatchers =
                ctx.getConfig(ReflectionMappers.class).getColumnNameMatchers();
        final List<String> unmatchedColumns = new ArrayList<>(columnNames);

        RowMapper<T> mapper = specialize0(ctx, columnNames, columnNameMatchers, unmatchedColumns)
            .orElseThrow(() -> new IllegalArgumentException(String.format(
                UNMATCHED_CONSTRUCTOR_PARAMETERS, factory)));

        if (ctx.getConfig(ReflectionMappers.class).isStrictMatching()
            && anyColumnsStartWithPrefix(unmatchedColumns, prefix, columnNameMatchers)) {

            throw new IllegalArgumentException(
                String.format(UNMATCHED_COLUMNS_STRICT, factory, unmatchedColumns));
        }

        return mapper;
    }

    private Optional<RowMapper<T>> specialize0(StatementContext ctx,
                                               List<String> columnNames,
                                               List<ColumnNameMatcher> columnNameMatchers,
                                               List<String> unmatchedColumns) {
        final int count = factory.getParameterCount();
        final Parameter[] parameters = factory.getParameters();

        final RowMapper<?>[] mappers = new RowMapper<?>[count];

        boolean matchedColumns = false;
        final List<String> unmatchedParameters = new ArrayList<>();
        for (int i = 0; i < count; i++) {
            final Parameter parameter = parameters[i];

            boolean nullable = isNullable(parameter);
            Nested anno = parameter.getAnnotation(Nested.class);
            if (anno == null) {
                final String paramName = prefix + paramName(parameters, i, constructorProperties);

                final OptionalInt columnIndex = findColumnIndex(paramName, columnNames, columnNameMatchers,
                    () -> debugName(parameter));

                if (columnIndex.isPresent()) {
                    int colIndex = columnIndex.getAsInt();
                    final QualifiedType type = QualifiedType.of(
                        parameter.getParameterizedType(),
                        getQualifiers(parameter));
                    mappers[i] = ctx.findColumnMapperFor(type)
                        .map(mapper -> new SingleColumnMapper<>(mapper, colIndex + 1))
                        .orElseThrow(() -> new IllegalArgumentException(
                            String.format(MISSING_COLUMN_MAPPER, type, paramName, factory)));

                    matchedColumns = true;
                    unmatchedColumns.remove(columnNames.get(colIndex));
                } else if (nullable) {
                    mappers[i] = (r, c) -> null;
                } else {
                    unmatchedParameters.add(paramName);
                }
            } else {
                final String nestedPrefix = prefix + anno.value();

                final Optional<? extends RowMapper<?>> nestedMapper = nestedMappers
                    .computeIfAbsent(parameter, p ->
                        new ConstructorMapper<>(findFactoryFor(p.getType()), nestedPrefix))
                    .specialize0(ctx, columnNames, columnNameMatchers, unmatchedColumns);

                if (nestedMapper.isPresent()) {
                    mappers[i] = nestedMapper.get();
                    matchedColumns = true;
                } else if (nullable) {
                    mappers[i] = (r, c) -> null;
                } else {
                    unmatchedParameters.add(paramName(parameters, i, constructorProperties));
                }
            }
        }

        if (!matchedColumns) {
            return Optional.empty();
        }

        if (!unmatchedParameters.isEmpty()) {
            throw new IllegalArgumentException(String.format(
                UNMATCHED_CONSTRUCTOR_PARAMETER, factory, unmatchedParameters));
        }

        return Optional.of((r, c) -> {
            final Object[] params = new Object[count];

            for (int i = 0; i < count; i++) {
                params[i] = mappers[i].map(r, c);
            }

<<<<<<< HEAD
            return Unchecked.<Object[], T>function(constructor::newInstance).apply(params);
=======
            return factory.newInstance(params);
>>>>>>> cb3c1118
        });
    }

    private boolean isNullable(Parameter parameter) {
        // Any annotation named @Nullable is honored. We're nice that way.
        return Stream.of(parameter.getAnnotations())
            .map(Annotation::annotationType)
            .map(Class::getSimpleName)
            .anyMatch("Nullable"::equals);
    }

    private static String paramName(Parameter[] parameters,
                                    int position,
                                    ConstructorProperties parameterNames) {
        final Parameter parameter = parameters[position];
        ColumnName dbName = parameter.getAnnotation(ColumnName.class);
        if (dbName != null) {
            return dbName.value();
        }
        if (parameterNames != null) {
            return parameterNames.value()[position];
        }
        return parameter.getName();
    }

    private String debugName(Parameter parameter) {
        return String.format("%s constructor parameter %s",
            factory.getDeclaringClass().getSimpleName(),
            parameter.getName());
    }
}<|MERGE_RESOLUTION|>--- conflicted
+++ resolved
@@ -32,7 +32,6 @@
 import org.jdbi.v3.core.mapper.SingleColumnMapper;
 import org.jdbi.v3.core.qualifier.QualifiedType;
 import org.jdbi.v3.core.statement.StatementContext;
-import org.jdbi.v3.lib.internal.org_jooq.jool_java_8.v0_9_14.Unchecked;
 
 import static org.jdbi.v3.core.mapper.reflect.JdbiConstructors.findFactoryFor;
 import static org.jdbi.v3.core.mapper.reflect.ReflectionMapperUtil.anyColumnsStartWithPrefix;
@@ -270,11 +269,7 @@
                 params[i] = mappers[i].map(r, c);
             }
 
-<<<<<<< HEAD
-            return Unchecked.<Object[], T>function(constructor::newInstance).apply(params);
-=======
             return factory.newInstance(params);
->>>>>>> cb3c1118
         });
     }
 
