--- conflicted
+++ resolved
@@ -18,14 +18,11 @@
 import java.util.List;
 import java.util.Optional;
 import java.util.concurrent.CopyOnWriteArrayList;
-<<<<<<< HEAD
 
-import org.jdbi.v3.core.qualifier.QualifiedType;
-=======
->>>>>>> 19d63b6f
 import org.jdbi.v3.core.array.SqlArrayArgumentFactory;
 import org.jdbi.v3.core.config.ConfigRegistry;
 import org.jdbi.v3.core.config.JdbiConfig;
+import org.jdbi.v3.core.qualifier.QualifiedType;
 import org.jdbi.v3.meta.Beta;
 
 import static org.jdbi.v3.core.internal.JdbiStreams.toStream;
@@ -57,12 +54,9 @@
         register(new JavaTimeArgumentFactory());
         register(new SqlArrayArgumentFactory());
         register(new JavaTimeZoneIdArgumentFactory());
-<<<<<<< HEAD
         register(new NVarcharArgumentFactory());
-=======
         register(new EnumArgumentFactory());
         register(new OptionalArgumentFactory());
->>>>>>> 19d63b6f
     }
 
     @Override
