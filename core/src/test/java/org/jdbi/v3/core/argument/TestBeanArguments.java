--- conflicted
+++ resolved
@@ -13,12 +13,6 @@
  */
 package org.jdbi.v3.core.argument;
 
-<<<<<<< HEAD
-import static org.assertj.core.api.Assertions.assertThatThrownBy;
-import static org.mockito.Mockito.verify;
-
-=======
->>>>>>> edaa9417
 import java.math.BigDecimal;
 import java.sql.PreparedStatement;
 import java.sql.Types;
@@ -32,12 +26,9 @@
 import org.mockito.junit.MockitoJUnit;
 import org.mockito.junit.MockitoRule;
 
-<<<<<<< HEAD
-=======
 import static org.assertj.core.api.Assertions.assertThatThrownBy;
 import static org.mockito.Mockito.verify;
 
->>>>>>> edaa9417
 public class TestBeanArguments {
     @Rule
     public MockitoRule rule = MockitoJUnit.rule();
@@ -49,11 +40,7 @@
 
     @Test
     public void testBindBare() throws Exception {
-<<<<<<< HEAD
         new BeanPropertyArguments("", new Foo(BigDecimal.ONE))
-=======
-        new BeanPropertyArguments("", new BindBare())
->>>>>>> edaa9417
             .find("foo", ctx)
             .get()
             .apply(5, stmt, null);
@@ -61,19 +48,9 @@
         verify(stmt).setBigDecimal(5, BigDecimal.ONE);
     }
 
-    public static final class BindBare {
-        public BigDecimal getFoo() {
-            return BigDecimal.ONE;
-        }
-    }
-
     @Test
     public void testBindNull() throws Exception {
-<<<<<<< HEAD
         new BeanPropertyArguments("", new Foo(null))
-=======
-        new BeanPropertyArguments("", new BindNull())
->>>>>>> edaa9417
             .find("foo", ctx)
             .get()
             .apply(3, stmt, null);
@@ -81,7 +58,6 @@
         verify(stmt).setNull(3, Types.NUMERIC);
     }
 
-<<<<<<< HEAD
     public static class Foo {
         private final BigDecimal foo;
 
@@ -91,21 +67,12 @@
 
         public BigDecimal getFoo() {
             return foo;
-=======
-    public static final class BindNull {
-        public BigDecimal getFoo() {
-            return null;
->>>>>>> edaa9417
         }
     }
 
     @Test
     public void testBindPrefix() throws Exception {
-<<<<<<< HEAD
         new BeanPropertyArguments("foo", new Bar())
-=======
-        new BeanPropertyArguments("foo", new BindPrefix())
->>>>>>> edaa9417
             .find("foo.bar", ctx)
             .get()
             .apply(3, stmt, null);
@@ -113,11 +80,7 @@
         verify(stmt).setString(3, "baz");
     }
 
-<<<<<<< HEAD
     public static class Bar {
-=======
-    public static final class BindPrefix {
->>>>>>> edaa9417
         public String getBar() {
             return "baz";
         }
@@ -125,15 +88,6 @@
 
     @Test
     public void testBindIllegalAccess() {
-<<<<<<< HEAD
-        assertThatThrownBy(() -> new BeanPropertyArguments("foo", new ThrowsIllegalAccessException()).find("foo.bar", ctx))
-            .isInstanceOf(UnableToCreateStatementException.class);
-    }
-
-    public static class ThrowsIllegalAccessException {
-        public String getBar() throws IllegalAccessException {
-            throw new IllegalAccessException();
-=======
         assertThatThrownBy(() ->
             new BeanPropertyArguments("foo", new BindIllegalAccess())
                 .find("foo.bar", ctx))
@@ -143,49 +97,28 @@
     public static final class BindIllegalAccess {
         public String getBar() throws IllegalAccessException {
             throw new IllegalAccessException("Normally the JVM throws this but just for testing...");
->>>>>>> edaa9417
         }
     }
 
     @Test
     public void testBindNoGetter() {
-<<<<<<< HEAD
         assertThatThrownBy(() -> new BeanPropertyArguments("foo", new NoGetter()).find("foo.bar", ctx))
             .isInstanceOf(UnableToCreateStatementException.class);
     }
 
     public static class NoGetter {
-=======
-        assertThatThrownBy(() ->
-            new BeanPropertyArguments("foo", new BindNoGetter())
-                .find("foo.bar", ctx))
-            .isInstanceOf(UnableToCreateStatementException.class);
-    }
-
-    public static final class BindNoGetter {
->>>>>>> edaa9417
         @SuppressWarnings("unused")
         public void setBar(String bar) {}
     }
 
     @Test
     public void testBindNonPublicGetter() {
-<<<<<<< HEAD
         assertThatThrownBy(() -> new BeanPropertyArguments("foo", new NonPublicGetter()).find("foo.bar", ctx))
             .isInstanceOf(UnableToCreateStatementException.class);
     }
 
     public static class NonPublicGetter {
         @SuppressWarnings("unused")
-=======
-        assertThatThrownBy(() ->
-            new BeanPropertyArguments("foo", new BindNonPublicGetter())
-                .find("foo.bar", ctx))
-            .isInstanceOf(UnableToCreateStatementException.class);
-    }
-
-    public static final class BindNonPublicGetter {
->>>>>>> edaa9417
         protected String getBar() {
             return "baz";
         }
@@ -196,130 +129,63 @@
 
     @Test
     public void testBindNestedOptionalNull() throws Exception {
-<<<<<<< HEAD
-        new BeanPropertyArguments("", new FooProperty(null)).find("foo?.id", ctx).get().apply(3, stmt, null);
-=======
-        new BeanPropertyArguments("", new BindNestedOptionalNull())
+        new BeanPropertyArguments("", new FooProperty(null))
             .find("foo?.id", ctx)
             .get()
             .apply(3, stmt, null);
->>>>>>> edaa9417
 
         verify(stmt).setNull(3, Types.OTHER);
     }
 
-    public static final class BindNestedOptionalNull {
-        public Object getFoo() {
-            return null;
-        }
-    }
-
     @Test
     public void testBindNestedNestedOptionalNull() throws Exception {
-<<<<<<< HEAD
-        new BeanPropertyArguments("", new FooProperty(null)).find("foo?.bar.id", ctx).get().apply(3, stmt, null);
-=======
-        Object bean = new BindNestedNestedOptionalNull();
-
-        new BeanPropertyArguments("", bean)
+        new BeanPropertyArguments("", new FooProperty(null))
             .find("foo?.bar.id", ctx)
             .get()
             .apply(3, stmt, null);
->>>>>>> edaa9417
 
         verify(stmt).setNull(3, Types.OTHER);
     }
 
-    public static final class BindNestedNestedOptionalNull {
-        public Object getFoo() {
-            return null;
-        }
-    }
-
     @Test
     public void testBindNestedNestedNull() {
-<<<<<<< HEAD
         assertThatThrownBy(() -> new BeanPropertyArguments("", new FooProperty(null))
-=======
-        assertThatThrownBy(() ->
-            new BeanPropertyArguments("", new BindNestedNestedNull())
->>>>>>> edaa9417
                 .find("foo.bar.id", ctx)
                 .get()
                 .apply(3, stmt, null))
             .isInstanceOf(IllegalArgumentException.class);
     }
 
-    public static final class BindNestedNestedNull {
-        public Object getFoo() {
-            return null;
-        }
-    }
-
     @Test
     public void testBindNestedNestedWrongOptionalNull1() {
-<<<<<<< HEAD
         assertThatThrownBy(() -> new BeanPropertyArguments("", new FooProperty(null))
             .find("foo.bar?.id", ctx)
             .get()
             .apply(3, stmt, null))
-=======
-        assertThatThrownBy(() ->
-            new BeanPropertyArguments("", new BindNestedNestedWrongOptionalNull1())
-                .find("foo.bar?.id", ctx)
-                .get()
-                .apply(3, stmt, null))
->>>>>>> edaa9417
             .isInstanceOf(IllegalArgumentException.class);
     }
 
-    public static final class BindNestedNestedWrongOptionalNull1 {
-        public Object getFoo() {
-            return null;
-        }
-    }
-
     @Test
     public void testBindNestedNestedWrongOptionalNull2() {
-<<<<<<< HEAD
-
         assertThatThrownBy(() -> new BeanPropertyArguments("", new FooProperty(null))
             .find("foo.bar.?id", ctx)
             .get()
             .apply(3, stmt, null))
-=======
-        assertThatThrownBy(() ->
-            new BeanPropertyArguments("", new BindNestedNestedWrongOptional2())
-                .find("foo.bar.?id", ctx)
-                .get()
-                .apply(3, stmt, null))
->>>>>>> edaa9417
             .isInstanceOf(IllegalArgumentException.class);
     }
 
-    public static final class BindNestedNestedWrongOptional2 {
-        public Object getFoo() {
-            return null;
-        }
-    }
-
     @Test
     public void testBindNestedOptionalNonNull() throws Exception {
-<<<<<<< HEAD
         Object bean = new FooProperty(new IdProperty(69));
 
-        new BeanPropertyArguments("", bean).find("foo?.id", ctx).get().apply(3, stmt, null);
-=======
-        new BeanPropertyArguments("", new BindNestedOptionalNonNull())
+        new BeanPropertyArguments("", bean)
             .find("foo?.id", ctx)
             .get()
             .apply(3, stmt, null);
->>>>>>> edaa9417
 
         verify(stmt).setLong(3, 69);
     }
 
-<<<<<<< HEAD
     public static class FooProperty {
         private final Object foo;
 
@@ -342,17 +208,6 @@
 
         public long getId() {
             return id;
-=======
-    public static final class BindNestedOptionalNonNull {
-        public static final class NestedObject {
-            public long getId() {
-                return 69;
-            }
-        }
-
-        public Object getFoo() {
-            return new NestedObject();
->>>>>>> edaa9417
         }
     }
 
