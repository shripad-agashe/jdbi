<project name="jDBI" default="jar" basedir=".">

    <property name="debug" value="true"/>
<<<<<<< HEAD
    <property name="version" value="1.3.1"/>
=======
    <property name="version" value="1.3.3"/>
>>>>>>> bad5ca95
    <property name="username" value="johan"/>
    <property name="password" value="doe"/>
    <property name="release-url" value="${username}:${password}@beaver.codehaus.org:/home/projects/jdbi/public_html/"/>

    <target name="compile" description="Compile all Source Files">
        <mkdir dir="build"/>
        <mkdir dir="build/classes"/>
        <javac srcdir="src/java" destdir="build/classes" debug="${debug}">
            <classpath>
                <fileset dir="lib">
                    <include name="**/*.jar"/>
                </fileset>
            </classpath>
        </javac>
    </target>

    <target name="compile-tests" depends="compile" description="Build source for unit tests">
        <mkdir dir="build"/>
        <mkdir dir="build/test-classes"/>
        <javac srcdir="src/test" destdir="build/test-classes" debug="${debug}">
            <classpath>
                <fileset dir="lib">
                    <include name="**/*.jar"/>
                </fileset>
                <pathelement location="build/classes"/>
            </classpath>
        </javac>
        <copy todir="build/test-classes">
            <fileset dir="src/test-etc">
                <include name="**/*"/>
            </fileset>
        </copy>
    </target>

    <target name="jar" depends="compile" description="Build Jar Library">
        <mkdir dir="build"/>
        <jar jarfile="build/jdbi-${version}.jar">
            <fileset dir="build/classes">
                <include name="**/*.class"/>
            </fileset>
        </jar>
        <echo message="built library: build/jdbi-${version}.jar"/>
    </target>

    <target name="clean" description="Remove All Artifacts">
        <delete quiet="true" dir="build"/>
        <delete quiet="true" dir="report"/>
    </target>

    <target name="test" depends="compile-tests" description="Run all junit tests">
        <mkdir dir="report"/>
        <junit>
            <formatter type="plain"/>
            <classpath>
                <fileset dir="lib">
                    <include name="**/*.jar"/>
                </fileset>
                <pathelement location="build/classes"/>
                <pathelement location="build/test-classes"/>
            </classpath>
            <batchtest todir="report">
                <fileset dir="src/test">
                    <include name="**/Test*.java"/>
                </fileset>
            </batchtest>
        </junit>
    </target>

    <target name="javadoc" description="Generate API Documentation">
        <javadoc
            destdir="build/doc/api"
            author="true"
            windowtitle="jDBI"
            access="protected"
            overview="src/doc/api/overview.html">
            <fileset dir="src/java"/>
        </javadoc>
    </target>

    <target name="release" depends="jar, javadoc">
        <mkdir dir="build/site"/>
        <copy todir="build/site/api">
            <fileset dir="build/doc/api"/>
        </copy>
        <copy file="build/jdbi-${version}.jar" todir="build/site/"/>
        <copy file="src/doc/index.html" todir="build/site/">
            <filterset>
                <filter token="version" value="${version}"/>
            </filterset>
        </copy>

        <copy file="RELEASE_NOTES" todir="build/site/" />

        <mkdir dir="build/staging/jdbi-${version}"/>
        <copy todir="build/staging/jdbi-${version}/src">
            <fileset dir="src">
                <exclude name="**/.svn"/>
            </fileset>
        </copy>
        <copy todir="build/staging/jdbi-${version}/lib">
            <fileset dir="lib">
                <exclude name="**/.svn"/>
            </fileset>
        </copy>

        <copy todir="build/staging/jdbi-${version}">
            <fileset file="CONTRIBUTORS"/>
            <fileset file="build.xml"/>
            <fileset file="LICENSE"/>
            <fileset file="NOTICE"/>
            <fileset file="README"/>
            <fileset file="RELEASE_NOTES"/>
        </copy>
        <tar tarfile="build/site/jdbi-${version}.tar.gz" basedir="build/staging" compression="gzip"/>
        <zip zipfile="build/site/jdbi-${version}.zip" basedir="build/staging"/>
    </target>

    <target name="site" depends="release">
        <scp todir="${release-url}/">
            <fileset dir="build/site"/>
        </scp>
    </target>
</project>

<|MERGE_RESOLUTION|>--- conflicted
+++ resolved
@@ -1,11 +1,7 @@
 <project name="jDBI" default="jar" basedir=".">
 
     <property name="debug" value="true"/>
-<<<<<<< HEAD
-    <property name="version" value="1.3.1"/>
-=======
     <property name="version" value="1.3.3"/>
->>>>>>> bad5ca95
     <property name="username" value="johan"/>
     <property name="password" value="doe"/>
     <property name="release-url" value="${username}:${password}@beaver.codehaus.org:/home/projects/jdbi/public_html/"/>
