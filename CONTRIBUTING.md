--- conflicted
+++ resolved
@@ -4,9 +4,6 @@
 
 Here's a few pointers to help you get set up:
 
-<<<<<<< HEAD
-# Setting up your machine to build `jdbi3-oracle12`
-=======
 # Enable `-parameters` compiler flag in your IDE:
 
 Most of our SQL Object tests rely on SQL method parameter names. However by default, `javac` does not compile these
@@ -21,8 +18,7 @@
 * Click Apply, then OK.
 * Build -> Rebuild Project
 
-# Setting up your machine to build `jdbi3-oracle`
->>>>>>> a31cb3a5
+# Setting up your machine to build `jdbi3-oracle12`
 
 If you don't use Oracle, you can skip this section.
 
