/*
 * Licensed under the Apache License, Version 2.0 (the "License");
 * you may not use this file except in compliance with the License.
 * You may obtain a copy of the License at
 *
 * http://www.apache.org/licenses/LICENSE-2.0
 *
 * Unless required by applicable law or agreed to in writing, software
 * distributed under the License is distributed on an "AS IS" BASIS,
 * WITHOUT WARRANTIES OR CONDITIONS OF ANY KIND, either express or implied.
 * See the License for the specific language governing permissions and
 * limitations under the License.
 */

package org.jdbi.v3.core.kotlin

import org.jdbi.v3.core.mapper.Nested
import org.jdbi.v3.core.mapper.RowMapper
import org.jdbi.v3.core.mapper.SingleColumnMapper
import org.jdbi.v3.core.mapper.reflect.ColumnName
import org.jdbi.v3.core.mapper.reflect.ColumnNameMatcher
import org.jdbi.v3.core.mapper.reflect.JdbiConstructor
import org.jdbi.v3.core.mapper.reflect.ReflectionMapperUtil.anyColumnsStartWithPrefix
import org.jdbi.v3.core.mapper.reflect.ReflectionMapperUtil.findColumnIndex
import org.jdbi.v3.core.mapper.reflect.ReflectionMapperUtil.getColumnNames
import org.jdbi.v3.core.mapper.reflect.ReflectionMappers
import org.jdbi.v3.core.qualifier.QualifiedType
import org.jdbi.v3.core.statement.StatementContext
import java.sql.ResultSet
import java.util.Optional
import java.util.OptionalInt
import java.util.concurrent.ConcurrentHashMap
import kotlin.reflect.KClass
import kotlin.reflect.KFunction
import kotlin.reflect.KMutableProperty1
import kotlin.reflect.KParameter
import kotlin.reflect.full.findAnnotation
import kotlin.reflect.full.memberProperties
import kotlin.reflect.full.primaryConstructor
import kotlin.reflect.jvm.isAccessible
import kotlin.reflect.jvm.javaField
import kotlin.reflect.jvm.javaType
import kotlin.reflect.jvm.jvmErasure

private val nullValueRowMapper = RowMapper<Any?> { _, _ -> null }

class KotlinMapper(clazz: Class<*>, private val prefix: String = "") : RowMapper<Any> {
    private val kClass: KClass<*> = clazz.kotlin
    private val constructor = findConstructor(kClass)
    private val constructorParameters = constructor.parameters
    private val memberProperties = kClass.memberProperties
<<<<<<< HEAD
        .mapNotNull {
            it as? KMutableProperty1<*, *>
        }
        .filter { property ->
            !constructorParameters.any {
                parameter -> parameter.paramName() == property.propName()
            }
=======
        .mapNotNull { it as? KMutableProperty1<*, *> }
        .filter { property ->
            !constructorParameters.any { parameter -> parameter.paramName() == property.propName() }
>>>>>>> 44709ba5
        }

    private val nestedMappers = ConcurrentHashMap<KParameter, KotlinMapper>()
    private val nestedPropertyMappers = ConcurrentHashMap<KMutableProperty1<*, *>, KotlinMapper>()

    override fun map(rs: ResultSet, ctx: StatementContext): Any {
        return specialize(rs, ctx).map(rs, ctx)
    }

    override fun specialize(rs: ResultSet, ctx: StatementContext): RowMapper<Any> {
        val columnNames = getColumnNames(rs)
        val columnNameMatchers = ctx.getConfig(ReflectionMappers::class.java).columnNameMatchers
        val unmatchedColumns = columnNames.toMutableSet()

        val mapper = specialize0(ctx, columnNames, columnNameMatchers, unmatchedColumns)
            .orElseThrow {
                IllegalArgumentException(
                    "Mapping Kotlin type ${kClass.simpleName} didn't find any columns matching required, " +
                        "non-default constructor parameters in result set")
            }

        if (ctx.getConfig(ReflectionMappers::class.java).isStrictMatching &&
            unmatchedColumns.any { col -> col.startsWith(prefix) }) {

            throw IllegalArgumentException(
                "Mapping constructor-injected type ${kClass.simpleName} could not match parameters " +
                    "for columns: $unmatchedColumns")
        }

        return mapper
    }

    private fun specialize0(ctx: StatementContext,
                            columnNames: List<String>,
                            columnNameMatchers: List<ColumnNameMatcher>,
                            unmatchedColumns: MutableSet<String>
    ): Optional<RowMapper<Any>> {
        val resolvedConstructorParameters = constructorParameters
            .associate { parameter ->
                parameter to resolveConstructorParameterMapper(
                    ctx, parameter, columnNames, columnNameMatchers, unmatchedColumns)
            }

        val explicitlyMappedConstructorParameters = resolvedConstructorParameters
            .filter { it.value.first == ParamResolution.MAPPED }
            .keys
        val unmappedConstructorParameters = resolvedConstructorParameters
            .filter { it.value.first == ParamResolution.UNMAPPED }
            .keys
        if (unmappedConstructorParameters.isNotEmpty()) {
            if (explicitlyMappedConstructorParameters.isEmpty()) {
                // at least one constructor parameter is unmapped, and the rest are defaulted or nullable
                return Optional.empty()
            }
            // some constructor parameters explicitly mapped, and some unmapped
            throw IllegalArgumentException(
                "Mapping constructor-injected type ${kClass.simpleName} matched columns " +
                    "for constructor parameters ${explicitlyMappedConstructorParameters}, " +
                    "but not for ${unmappedConstructorParameters}"
            )
        }

        val memberPropertyMappers = memberProperties
            .associate { property ->
                property to resolveMemberPropertyMapper(ctx, property, columnNames, columnNameMatchers, unmatchedColumns)
            }
            .filterValues { it != null }

        if (explicitlyMappedConstructorParameters.isEmpty() && memberPropertyMappers.isEmpty()) {
            // no constructor parameters or properties are mapped. nothing for us to do
            return Optional.empty()
        }

        val constructorParameterMappers = resolvedConstructorParameters
            .mapValues { (_, value) -> value.second }
            // We filter 'null' mappers to remove parameters with no mappers but a default value
<<<<<<< HEAD
            val constructorParametersWithValues = constructorParameterMappers
                .filterValues { it != null }
                .mapValues { (_, mapper) -> mapper?.map(r, c) }

            val memberPropertiesWithValues = memberPropertyMappers
                .mapValues { (_, mapper) -> mapper.map(r, c) }
=======
            .filterValues { it != null }

        return Optional.of(RowMapper { r, c ->
            val constructorParametersWithValues = constructorParameterMappers
                .mapValues { it.value?.map(r, c) }

            val memberPropertiesWithValues = memberPropertyMappers
                .mapValues { it.value?.map(r, c) }
>>>>>>> 44709ba5

            constructor.isAccessible = true
            constructor.callBy(constructorParametersWithValues).also { instance ->
                memberPropertiesWithValues.forEach { (prop, value) ->
                    prop.isAccessible = true
                    prop.setter.call(instance, value)
                }
            }
        })
    }

    private enum class ParamResolution {
        MAPPED,
        USE_DEFAULT,
        USE_NULL,
        UNMAPPED
    }

    private fun resolveConstructorParameterMapper(ctx: StatementContext,
                                                  parameter: KParameter,
                                                  columnNames: List<String>,
                                                  columnNameMatchers: List<ColumnNameMatcher>,
                                                  unmatchedColumns: MutableSet<String>
    ): Pair<ParamResolution, RowMapper<*>?> {
        val parameterName = parameter.paramName()

        val nested = parameter.findAnnotation<Nested>()
        if (nested == null) {
            val columnIndex = findColumnIndex(parameterName, columnNames, columnNameMatchers) { parameter.name }
            if (columnIndex.isPresent) {
                val type = parameter.type.javaType

<<<<<<< HEAD
        return if (nested == null) {
            val columnIndex = findColumnIndex(parameterName, columnNames, columnNameMatchers, { parameter.name })
            when {
                columnIndex.isPresent -> {
                    val type = QualifiedType.of(
                        parameter.type.javaType,
                        getQualifyingAnnotations(parameter))

                    ctx.findColumnMapperFor(type)
                            .map { mapper -> SingleColumnMapper(mapper, columnIndex.asInt + 1) }
                            .orElseThrow {
                                IllegalArgumentException(
                                        "Could not find column mapper for type '$type' of parameter " +
                                                "'$parameter' for constructor '$constructor'")
                            }
                        .also { unmatchedColumns.remove(columnNames[columnIndex.asInt]) }
                }
                parameter.isOptional -> {
                    // Parameter has no matching column but has a default value, use the default value
                    null
                }
                parameter.type.isMarkedNullable -> nullValueRowMapper
                else -> throw IllegalArgumentException(
                        "Constructor '${constructor.name}' parameter '$parameterName' has no column in the result set" +
                                " and is not nullable. " +
                                "Verify that your result set has the columns expected, or annotate the " +
                                "parameter names explicitly with @ColumnName"
                )
=======
                return ctx.findColumnMapperFor(type)
                    .map { mapper ->
                        Pair(ParamResolution.MAPPED, SingleColumnMapper(mapper, columnIndex.asInt + 1))
                    }
                    .orElseThrow {
                        IllegalArgumentException(
                            "Could not find column mapper for type '$type' of parameter " +
                                "'$parameter' for constructor '$constructor'")
                    }.also {
                        unmatchedColumns.remove(columnNames[columnIndex.asInt])
                    }
>>>>>>> 44709ba5
            }
        } else {
            val nestedPrefix = prefix + nested.value

            if (anyColumnsStartWithPrefix(columnNames, nestedPrefix, columnNameMatchers)) {
                val nestedMapper = nestedMappers
                    .computeIfAbsent(parameter) { p ->
                        KotlinMapper(p.type.jvmErasure.java, nestedPrefix)
                    }
                    .specialize0(ctx, columnNames, columnNameMatchers, unmatchedColumns)
                if (nestedMapper.isPresent) {
                    return Pair(ParamResolution.MAPPED, nestedMapper.get())
                }
            }
        }

        if (parameter.isOptional) {
            // Parameter has no matching columns but has a default value, use the default value
            return Pair(ParamResolution.USE_DEFAULT, null)
        }

        if (parameter.type.isMarkedNullable) {
            return Pair(ParamResolution.USE_NULL, nullValueRowMapper)
        }

        return Pair(ParamResolution.UNMAPPED, null)
    }

    private fun resolveMemberPropertyMapper(ctx: StatementContext,
                                            property: KMutableProperty1<*, *>,
                                            columnNames: List<String>,
                                            columnNameMatchers: List<ColumnNameMatcher>,
                                            unmatchedColumns: MutableSet<String>
    ): RowMapper<*>? {
        val propertyName = property.propName()
        val nested = property.javaField?.getAnnotation(Nested::class.java)

        if (nested == null) {
            val possibleColumnIndex : OptionalInt = findColumnIndex(propertyName, columnNames, columnNameMatchers, { property.name })
            val columnIndex : Int = when {
                possibleColumnIndex.isPresent -> possibleColumnIndex.asInt
                ! property.isLateinit -> return null
                else -> throw IllegalArgumentException(
                    "Member '${property.name}' of class '${kClass.simpleName} has no column in the result set but is lateinit. " +
                        "Verify that your result set has the columns expected, or annotate the " +
                        "property explicitly with @ColumnName"
                )
            }

            val type = property.returnType.javaType
            return ctx.findColumnMapperFor(type)
                    .map { mapper -> SingleColumnMapper(mapper, columnIndex + 1) }
                    .orElseThrow {
                        IllegalArgumentException(
                            "Could not find column mapper for type '$type' of property " +
                                "'${property.name}' for constructor '${kClass.simpleName}'")
                    }
                    .also {
                        unmatchedColumns.remove(columnNames[columnIndex])
                    }
        } else {
            val nestedPrefix = prefix + nested.value

            if (anyColumnsStartWithPrefix(columnNames, nestedPrefix, columnNameMatchers)) {
                return nestedPropertyMappers
                    .computeIfAbsent(property) { p -> KotlinMapper(p.returnType.jvmErasure.java, nestedPrefix) }
                    .specialize0(ctx, columnNames, columnNameMatchers, unmatchedColumns)
                    .orElse(null)
            }
        }

        return null
    }

    private fun KParameter.paramName(): String? {
        return prefix + (findAnnotation<ColumnName>()?.value ?: name)
    }

    private fun KMutableProperty1<*, *>.propName(): String {
        val annotation = this.javaField?.getAnnotation(ColumnName::class.java)
        return prefix + (annotation?.value ?: name)
    }
}

private fun <C : Any> findConstructor(kClass: KClass<C>) : KFunction<C> {
    val annotatedConstructors = kClass.constructors.filter { it.findAnnotation<JdbiConstructor>() != null }
    return when {
        annotatedConstructors.isEmpty() -> kClass.primaryConstructor ?: findSecondaryConstructor(kClass)
        annotatedConstructors.size == 1 -> annotatedConstructors.first()
        else -> throw IllegalArgumentException("A bean, ${kClass.simpleName} was mapped which was not instantiable (multiple constructors marked with ${JdbiConstructor::class.simpleName})")
    }
}

private fun <C : Any> findSecondaryConstructor(kClass: KClass<C>): KFunction<C> {
    if (kClass.constructors.size == 1) {
        return kClass.constructors.first()
    } else {
        throw IllegalArgumentException("A bean, ${kClass.simpleName} was mapped which was not instantiable (cannot find appropriate constructor)")
    }
}<|MERGE_RESOLUTION|>--- conflicted
+++ resolved
@@ -14,6 +14,7 @@
 
 package org.jdbi.v3.core.kotlin
 
+import com.sun.beans.finder.ConstructorFinder.findConstructor
 import org.jdbi.v3.core.mapper.Nested
 import org.jdbi.v3.core.mapper.RowMapper
 import org.jdbi.v3.core.mapper.SingleColumnMapper
@@ -49,19 +50,9 @@
     private val constructor = findConstructor(kClass)
     private val constructorParameters = constructor.parameters
     private val memberProperties = kClass.memberProperties
-<<<<<<< HEAD
-        .mapNotNull {
-            it as? KMutableProperty1<*, *>
-        }
-        .filter { property ->
-            !constructorParameters.any {
-                parameter -> parameter.paramName() == property.propName()
-            }
-=======
         .mapNotNull { it as? KMutableProperty1<*, *> }
         .filter { property ->
             !constructorParameters.any { parameter -> parameter.paramName() == property.propName() }
->>>>>>> 44709ba5
         }
 
     private val nestedMappers = ConcurrentHashMap<KParameter, KotlinMapper>()
@@ -138,14 +129,6 @@
         val constructorParameterMappers = resolvedConstructorParameters
             .mapValues { (_, value) -> value.second }
             // We filter 'null' mappers to remove parameters with no mappers but a default value
-<<<<<<< HEAD
-            val constructorParametersWithValues = constructorParameterMappers
-                .filterValues { it != null }
-                .mapValues { (_, mapper) -> mapper?.map(r, c) }
-
-            val memberPropertiesWithValues = memberPropertyMappers
-                .mapValues { (_, mapper) -> mapper.map(r, c) }
-=======
             .filterValues { it != null }
 
         return Optional.of(RowMapper { r, c ->
@@ -154,7 +137,6 @@
 
             val memberPropertiesWithValues = memberPropertyMappers
                 .mapValues { it.value?.map(r, c) }
->>>>>>> 44709ba5
 
             constructor.isAccessible = true
             constructor.callBy(constructorParametersWithValues).also { instance ->
@@ -185,38 +167,10 @@
         if (nested == null) {
             val columnIndex = findColumnIndex(parameterName, columnNames, columnNameMatchers) { parameter.name }
             if (columnIndex.isPresent) {
-                val type = parameter.type.javaType
-
-<<<<<<< HEAD
-        return if (nested == null) {
-            val columnIndex = findColumnIndex(parameterName, columnNames, columnNameMatchers, { parameter.name })
-            when {
-                columnIndex.isPresent -> {
-                    val type = QualifiedType.of(
-                        parameter.type.javaType,
-                        getQualifyingAnnotations(parameter))
-
-                    ctx.findColumnMapperFor(type)
-                            .map { mapper -> SingleColumnMapper(mapper, columnIndex.asInt + 1) }
-                            .orElseThrow {
-                                IllegalArgumentException(
-                                        "Could not find column mapper for type '$type' of parameter " +
-                                                "'$parameter' for constructor '$constructor'")
-                            }
-                        .also { unmatchedColumns.remove(columnNames[columnIndex.asInt]) }
-                }
-                parameter.isOptional -> {
-                    // Parameter has no matching column but has a default value, use the default value
-                    null
-                }
-                parameter.type.isMarkedNullable -> nullValueRowMapper
-                else -> throw IllegalArgumentException(
-                        "Constructor '${constructor.name}' parameter '$parameterName' has no column in the result set" +
-                                " and is not nullable. " +
-                                "Verify that your result set has the columns expected, or annotate the " +
-                                "parameter names explicitly with @ColumnName"
-                )
-=======
+                val type = QualifiedType.of(
+                    parameter.type.javaType,
+                    getQualifyingAnnotations(parameter))
+
                 return ctx.findColumnMapperFor(type)
                     .map { mapper ->
                         Pair(ParamResolution.MAPPED, SingleColumnMapper(mapper, columnIndex.asInt + 1))
@@ -228,7 +182,6 @@
                     }.also {
                         unmatchedColumns.remove(columnNames[columnIndex.asInt])
                     }
->>>>>>> 44709ba5
             }
         } else {
             val nestedPrefix = prefix + nested.value
