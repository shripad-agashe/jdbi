--- conflicted
+++ resolved
@@ -72,13 +72,8 @@
         handle.execute("insert into something (id, name) values (6, 'Martin')");
         handle.execute("insert into something (id, name) values (7, 'Peter')");
 
-<<<<<<< HEAD
         List<String> s = handle.attach(Wombat.class).findNamesForIds(Arrays.asList(6, 7));
-        assertThat(s.size()).isEqualTo(2);
-=======
-        List<String> s = handle.attach(Wombat.class).findNamesForIds(Arrays.asList(6,7));
         assertThat(s).hasSize(2);
->>>>>>> 515598d5
         assertThat(s).containsExactly("Martin", "Peter");
     }
 
