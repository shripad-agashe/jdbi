2.76
  - SPRING BREAKING CHANGE: move from Spring 2 to Spring 3, how timely of us
  - SQL lookups in the context of a SqlObject method now also find according
    to the same rules as annotation
<<<<<<< HEAD
  - DefaultMapper now has option to disable case folding
  - Fix AbstractMethodError swallowing in SqlObject methods
=======
  - Improved BindIn functionality: can now process Iterables and arrays/varargs of any type (largely through reflection), and has configurable handling for a null/empty argument. Check the source code comments or your IDE hints for details.
>>>>>>> 823c7b7e

2.75
  - simple @GetGeneratedKeys @SqlBatch support (only int keys for now)
  - ClasspathStatementLocator performance improvements

2.74
  - cglib 3.2.2, asm 5.1; fixes codegen for new Java 8 bridge methods
  - @UseStringTemplate3StatementLocator now caches created locators
  - new @OutParameter annotation for fetching named out params on @SqlCall methods
  - expose Handle.isClosed

2.73
  - Allow clearing of bindings in SQLStatement
  - (finally!) parse Postgres CAST syntax 'value::type' properly in colon
    prefix statements
  - fix @SqlBatch hanging if you forget to include an Iterable-like param
  - fix @SqlUpdate @GetGeneratedKeys to allow non-number return types
  - Expose Foreman on StatementContext

2.72
  - Support for the ability to provide a list of the column names returned
    in a prepared batch #254

2.71
  - fix @BindBean of private subtypes, #242

2.70 *** MAJOR CHANGES ***
  - allow JDK8 default methods in SQLObject interfaces. Backport of #190.
  - switch to standard Maven toolchains.xml for cross-compilation, #169.
    See https://maven.apache.org/guides/mini/guide-using-toolchains.html
    for instructions on how to use it.
  - Correctly handle semicolons and inline comments in SQL statements.
    Existing SQL statements may break due to lexer changes, ensure you have
    test coverage.
  - Introduce "column mappers" which dramatically improve type handling
    for BeanMapper-style automatic mapping
      see https://github.com/jdbi/jdbi/pull/164
  - Disallow "nested" transactions explicitly.  They almost certainly don't
    work the way you expect.  Use savepoints instead.
  - Eagerly check return type of @SqlUpdate annotated SqlObject methods
  - Allow getting generated keys by name for Oracle
  - Allow getting generated keys from prepared Batch statements
  - Cache StatementRewriter parsing of statements
  - Support mapping of URI, char, Character types

2.63
  - Include lambda-friendly callback methods on Handle and DBI, #156

2.62
  - Also include asm in shade, fixes build.  Sorry about the broken releases...

2.61 *** DO NOT USE ***
  - Fix shading broken in 2.60, fixes #152

2.60 *** DO NOT USE ***
  - Fix Javadoc generation for JDK6 and JDK8
  - Add support for /* */ style comments in statements
  - Add @BindMap annotation which allows parameters passed in a Map<String, Object>
  - Add support for running Script objects as individual statements rather than batch
  - Add support for default bind name based on argument position number (thanks @arteam)
  - Fix SqlObject connection leak through result iterator (thanks @pierre)
  - Switch to using cglib instead of cglib-nodep so we can pull ASM 5.0.2 which is Java 8 compatible
  - Classmate to 1.1.0

2.59
  - Fixes #137, broken ClasspathStatementLocator cache (thanks @HiJon89).
  - Recognize MySQL REPLACE statements

2.58
  - Identical to 2.57 except that the jar is correctly shaded.


2.57  *** DO NOT USE *** - Packaging for 2.57 was accidentially broken, use 2.58 instead.
                           Thanks to @HiJon89 for spotting the problem!
  - use Types.NULL for null objects (thanks @christophercurrie)
  - improve behavior on transactional autocommit (thanks @hawkan)
  - fix connection leak in on-demand sqlobject (thanks @pmaury)
  - code cleanups


2.54
  - fix cleanup bug when e.g. cleanupHandle was called multiple times
    on the same query.
  - Generic object binding uses specific type if value is non-null.


2.53
  - Tests now run in parallel
  - Added Template supergroup loading to StringTemplate3StatementLocator
  - add a global cache for templates loaded from an annotation.
  - fix a handler cache bug.

2.52
  - not released

2.51
  - fix PMD, Findbugs and javadoc complaints
  - clean license headers in all source files
  - use basepom.org standard-oss base pom to build,
      build with all checkers enabled
  - build with antlr 3.4
  - use classmate 0.9.0 (from 0.8.0)
  - make all dependencies that are not required optional (not provided)

2.50
  - add travis setup for autobuilds
  - Remove log4j dependency for slf4j logger
  - Ensure that compilation using JDK7 or better uses a JDK6 rt.jar
  - Fix the @BindBean / Foreman.waffle code to use correct ArgumentFactories
    and not just the ObjectArgumentFactory
  - fix spurious test failures when using newer versions of the surefire plugin


2.45
  - Support for setting Enum values from strings in BeanMapper
2.44
  - Add java.io.Closeable to Handle and ResultIterator
2.35
  - Use CGLIB for sql objects instead of dyanmic proxies
  - Support for classes as well as interfaces in the sql object api
  - Add @Transaction for non @Sql* methods in sql objects
  - @CreateSqlObject annotation sql objects to replace Transmogrifier

2.31
  - Add access to ResultSet on FoldController

2.12
  - Registered Mappers on DBi and Handle, and the Query#mapTo addition
  - Sql Object API

2.11
  - Botched release attempt with Maven 3

2.10.2
  - Bugfix: Allow escaping of arbitrary characters in the SQL source, especially allow
            escaping of ':' (which is needed for postgres type casts)

2.10.0
  - minor code cleanups to reduce number of warnings
  - Expose NamedArgumentFinder to allow custom lookup of Arguments. JDBI already provides
    two implementations of the Interface, one for Maps and one for BeanProperties.
  - Add ability to set query timeout (in seconds) on SQLStatement

2.9.3
  - Add <url /> element to pom so can get into central :-)

2.9.2
  - Add ` as a legal SQL character in colon prefix grammar
  - non-existent release, fighting maven

2.9.1
  - First 2.9 series release

2.9.0
  - Make the DefaultMapper public.
  - Aborted, trying to make gpg signing work correctly

2.8.0
  - Add methods to SQLStatement and PreparedBatch that allow adding a set of defines
    to the context in one go.
  - Add ~ { and } as legal characters in the colon prefix grammar

2.7.0
  - A TimingCollector was added which can be registered on the DBI or handle which then
    gets called with nanosecond resolution elapsed time every time a statement is run
    against the data base.
  - re-added some Exception constructors that were accidentially removed in 2.3.0 making
    2.4.0-2.6.x non-backwards compatible.
  - Bind java.util.Date as a timestamp because it contains time and date.
  - BasicHandle constructor is now package private (which it always should have been)
  - add Clirr Report to the Maven Site
  - convert all calls to System.currentTimeMillis() to System.nanoTime(), which is more
    accurate and much more lightweight. As we only calculate time differences, it is
    good enough.
  - fix more compiler warnings
  - add null checks for all object types on SQLStatement
  - move object null checks, that don't require boxing/unboxing
    into the Argument classes. Keep the checks for object/primitive
    types in SQL to avoid boxing/unboxing overhead.

2.6.0
   Fix a number of compiler warnings
   Add new binding methods for SQLStatement
    - Integer, Boolean, Byte, Long, Short  Object
    - double, float, short primitive
   All bind methods taking an object should check
   for null values and bind a NullArgument accordingly.

2.5.0
    Add new binding methods for SQLStatement
      - char types
      - boolean as int (for DBs missing a boolean type)
    Re-add unit test removed in 2.4.9 with unicode escapes

2.4.9
    Remove Unit tests that fails depending on Platform Encoding

2.4.8
    Switch to ANTLR 3 for grammars so that shading works again

2.4.5
    Move source code to github

2.4.4
    Fix several dependency and shading issues which came up from the
    ant to conversion.

2.4.3
    Add better messages on statement exceptions

2.4.2
    Switch to maven2 for builds

    Add the statement context to statement related exceptions, including a new
    DBIExcpetion abstact subclass, StatementException, which exposes this.

2.3.0
    Fix OracleReturning compile time dependency using Reflection.
    Deprecated OracleReturning.
    Added CallableStatement support :
      - new method handle.prepareCall
      - new Call class and CallableStatementMapper interface

    Fixes to colon prefix grammar to support empty string literals and
    escaped quotes.

    Added access to more of the actual context for a statement to StatementContext

2.2.2
    Change OracleReturning to use oracle.jdbc.oraclePreparedStatement for
    compatibility with ojdbc6.jar compatibility

2.2.1
    Fix a result set leak in the case of a Mapper raising an exception rather
    than returning cleanly

2.2.0
    Add DBI#inTransaction

2.1.1
    Add timing info to logging calls

2.1.0
    Add Query#fold

    Add additional logging around handles and transactions

2.0.2
    Clean up a NullPointerException which was masking an
    UnableToCreateStatementException

2.0.1
    Add '!' to the characters for LITERAL in the colon prefix grammar

2.0.0
    Add Query#list(int) in order to allow for a maximum resukt size from
    eager query execution.

    Add sql logging facility

1.4.6
    Fix an NPE when dealing with metadata in Args.

2.0pre17

    Change statement customizer to have before and after callbacks

    Change OracleReturning to use the after callback to extract results

2.0pre16
    Clean up the build so the stringtemplate stuff is useful

    SQLStatement#bind(*, Character) which converts to a string

    Provide a non-caching default statement builder

    Allow setting the statement builder on a DBI explicitely

    Allow re-use of a prepared batch by clearing the parts prior to execution

    Change query iterated results to clean resources in the same manner as list,
    just later

2.0pre15
    Move StringTemplate stuff back into unstable

    Support for checkpointed transactions

2.0pre14
    Add convenience classes for one value result sets

    StringTemplate 3.0 based statement locator and a classpath based loader

    Improve grammar for named param parsing (| in LITERAL)

2.0pre13
    Spring (2.0) support classes

    Add ability to define statement attributes at the DBI and Handle levels

    Have prepared batch use the statement locator

    Bean resultset mapper invokes the right ResultSet.getXXX() for each
    property type (getObject() on Oracle returns internal Oracle types)

    Allow positional binding for PreparedBatch

    Renamed PreparedBatchPart.another() to next()

    Change SQLStatement#first to return null on an empty result instead of an NPE

    Allow setting attributes on statement contexts for batches and prepared batches

    SQLStatement.bindNull(...)

2.0pre12
    [bugfix] Pass statement context into result mapped queries

2.0pre11
    Create the StatementContext to allow for tunneling state into the various
    client defined tweakables

2.0pre10
    allow numbers in named params

2.0pre9
    Fix up IDBI to have the DBI functional methods and not the config methods

2.0pre8
    Add double quote handling to named param magic

2.0pre7
    Added Oracle DML Returning features

2.0pre6
    Pluggable statement builders

    More literal characters in the named statement parser

2.0pre5
    Improve grammar for named param parsing (_ @ and _ in LITERAL)

2.0pre4
    Switch to an ANTLR based grammar for named param parsing

2.0pre3
    JDBC4 Style "Ease of Development" and API Docs

2.0pre2
    Flesh out convenience APIS

2.0pre1
    Complete Rewrite

1.4.5
    Fix bug in caching added in 1.4.4

    Optimize statement literal or named statement detection

1.4.4
    Allow for create/drop/alter statements

    Cache whether or not a driver supports asking for prepared statement parameter types

1.4.3
    Handle drivers (such as Oracle) which throw an exception when trying to retrieve
    prepared statement parameter type information.

1.4.2
    Be explicit about target jdk version (1.4) for this branch

1.4.1
    Fixed bug where null is being set via setObject instead of setNull
    Thank you, Simone Gianni!

1.4.0
    Expose the new functionality on interfaces as well as concrete classes

1.3.3
    Expose the handle decorator functionality on the IDBI interface

    Add a script locator mechanism analogous to the statement locator

1.3.2
    Save SQLException to provide more information to the DBIException on
    statement execution

1.3.1
    Issue with a matcher not being reset which only showed up under jdk 1.5. Thank you Patrick!

1.3.0
    Wrap exceptions thrown from handle in Spring DataAccessExceptions for the
    Spring adaptor. Thank you Thomas Risberg.

    Support for "global" named parameters at the handle and DBI levels

1.2.5
    Change Handle#script to batch the statements in the script

1.2.4
    Bug fix in named parameter handling with quotes (would ignore some named params incorrectly)

1.2.3
    Allow configuring transaction handlers in properties

    Allow configuring of externalized sql locating (ie, non-classpath)

1.2.2
    Add callback based transaction handling in order to cleanly support the various
    transactional contexts (CMT, BMT, Spring, Local) etc.

1.2.1
    Via the Spring DBIBean, IDBI#open(HandleCallback) now uses the transactionally bound handle
    if there is one.

1.2.0
    DBIException now extends RuntimeException. The 7 character change major release =)

    Added DBIUtils.closeHandleIfNecessary(Handle, IDBI) to allow for transparently managing
    transactions and connections in Spring whteher tx's are enabled or not.

1.1.2
    Handle#query(String, RowCallback): void no longer starts a transaction
    automagically

1.1.1
    Support full-line comments in external sql and sql scripts. Full line comments
    must begin with # or // or -- as the first character(s) on the line.

1.1.0
    Added handle#first(..): Map convenience functions to query for individual rows

    Removed DBITransactionFailedException and used plain old DBIException
    in its place

    Added unstable package for holding elements subject to API changes
    during a major release cycle.

    Handle decorator functionality added to unstable feature set

    JavaBean mapped named parameter support

    Renamed Handle#preparedBatch to Handle#prepareBatch

    Queries return java.util.List instead of java.util.Collection

    Much more sophisticated auto-configuration

    Broke backwards compatibility on handle.query(String, Object) method behavior
        (this is reason why 1.1.0 version increment)
        (read the javadocs if you use this method)

    Removed method Handle#query(String, Object, Object)
        Could lea to confusion with changed behavior mentioned above

1.0.10
    Batch and PreparedBatch Support

    Removed an unused exception

    Fixed bug in named parameter extractor (would miss named params not preceeded by whitespace)

1.0.9
    Better auto-detection of statement type (named, raw sql, etc)

1.0.8
    Spring integration tools

1.0.7
    Provide an interface for the DBI class in order to play nicer with proxies

1.0.6
    Prepared statement re-use was failing on Oracle, fixed.

1.0.5
    Fleshed out the execute(..) methods to take full array of arguments, like
    query.

    Added update(..): int which return number of rows affected

    Lots of internal refactoring

1.0.4
    Was swallowing an exception in one place for the (brief) 1.0.3 release.
    Definately upgrade if using 1.0.3

1.0.3
    Fixed a bug where quoted text could be interpreted as named tokens, bad me.

    Added HandleCallback methods to DBI to manage handle db resources etc for
    clients.

    Removed test dependency on Jakarta commons-io, which had been used, previously,
    for deleting the test database. Tests now depend only on derby and junit, still
    with no runtime dependencies (other than the JDBC driver for your database).

1.0.2
    Added facility for loading connection info from properties file
    for convenience. Totally optional, thankfully.

1.0.1
    Added overloaded argument signatures to callback-based queries

1.0
    Initial Release<|MERGE_RESOLUTION|>--- conflicted
+++ resolved
@@ -1,13 +1,14 @@
+2.77
+  - Improved BindIn functionality: can now process Iterables and arrays/varargs 
+    of any type, and has configurable handling for a null/empty argument.
+    Check the source code comments or your IDE hints for details.
+
 2.76
   - SPRING BREAKING CHANGE: move from Spring 2 to Spring 3, how timely of us
   - SQL lookups in the context of a SqlObject method now also find according
     to the same rules as annotation
-<<<<<<< HEAD
   - DefaultMapper now has option to disable case folding
   - Fix AbstractMethodError swallowing in SqlObject methods
-=======
-  - Improved BindIn functionality: can now process Iterables and arrays/varargs of any type (largely through reflection), and has configurable handling for a null/empty argument. Check the source code comments or your IDE hints for details.
->>>>>>> 823c7b7e
 
 2.75
   - simple @GetGeneratedKeys @SqlBatch support (only int keys for now)
